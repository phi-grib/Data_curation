"""
    Code that adds RDKit descriptors and Fingerprints into a pandas dataframe of chemical compounds

    Created by: Eric March Vila (eric.march@upf.edu)
    On: 5/04/2024, 11:35 AM
"""

import numpy as np
import pandas as pd

from rdkit import Chem
from rdkit.Chem import AllChem
from rdkit.Chem.Fingerprints import FingerprintMols
from rdkit.ML.Descriptors import MoleculeDescriptors
from sklearn.preprocessing import StandardScaler

from typing import Optional, Union

from curate.util import get_logger

LOG = get_logger(__name__)

class Description(object):
    """
        Calculates RDKit descriptors and Fingerprints for all compounds in dataframe
    """

    def __init__(self, dataframe: pd.DataFrame, molecule_id: str, smiles_column: str):
        
        self.compound_dataframe = dataframe.copy()
        self.molecule_id = molecule_id
        self.smiles_column = smiles_column
    
    def get_canonical_smiles(self, smiles: str) -> Optional[str]:
        """
            Gets the canonical SMILES from the structure in the dataframe

            :param smiles: SMILES to be processed

            :return canonical_smiles: canonical SMILES
        """

        try:
            canonical_smiles = Chem.CanonSmiles(smiles)
        except:
            canonical_smiles = None

        return canonical_smiles
    
    def get_morgan_fingerprints_ecfp6(self, dataframe: pd.DataFrame, id_col: str, nbits: int, radius: int, mol_col: str) -> pd.DataFrame:
        """
            Adds Morgan fingerprints in the dataframe with its proper name in each column

            :param dataframe: Pandas dataframe to work with
            :param nbits: number of bits of Morgan FPs.
            :param radius: radius to select the Morgan FPs.
            :param mol_col: column in the df containing the RDKit mol object

            :return final_df: intial dataframe with the FPs inlcuded
            :return df_morgan: df only including FPs and chemical identifier
        """

        ECFP6 = [AllChem.GetMorganFingerprintAsBitVect(x,radius=radius, nBits=nbits) for x in dataframe[mol_col]]

        ecfp6_name = [f'Bit_{i}' for i in range(nbits)]
        ecfp6_bits = [list(l) for l in ECFP6]
        df_morgan = pd.DataFrame(ecfp6_bits, index = dataframe[id_col], columns=ecfp6_name)
        df_morgan = df_morgan.reset_index()
        
        final_df = dataframe.merge(df_morgan, how='left', on=id_col)

        return final_df, df_morgan

    def select_specific_fingerprints(self, list_of_selected_fps: Union[list,str], number_of_top_features: int, sep: str = None) -> np.ndarray:
        """
            This function accepts a list of indexes of selected fingerprints so they can be retrieved from
            the whole set of bits and used to calculate similarities.
            Since the bits are an RDKit object they need to be converted into an array in order to perform the selection.
            
            :param dataframe: input dataframe to obtain and add the bit selection
            :param list_of_selected_fps: A list of the selected bits.
            :param top_features: integer indicating the number of features to select
            :param sep: separator to take into account from the input file

            :return final_df: Copy from the original dataframe inlcuding the selected fingerprints as a numpy array in one column
        """

        data_copy = self.compound_dataframe.copy()

        if isinstance(list_of_selected_fps, list):
            """
                TODO:  need to process a list as argument
            """
            pass
        elif isinstance(list_of_selected_fps, str):
            features = pd.read_csv(list_of_selected_fps, sep=sep)
            top_features = features.sort_values(by='value', ascending=False).head(number_of_top_features).index

        feature_column = 'top_{}_features'.format(number_of_top_features)

        train_df = pd.DataFrame(columns=[self.molecule_id,feature_column])

        for i, row in data_copy.iterrows():
            small_list = []
            cas = row[self.molecule_id]
            morgan = row['morgan_fps']
            for j, bit in enumerate(list(morgan)):
                if j in top_features:
                    small_list.append(bit)
            train_df = train_df.append({self.molecule_id: cas, feature_column: np.array(small_list)}, ignore_index=True)
        
        final_df = data_copy.merge(train_df, on=self.molecule_id)

        self.compound_dataframe = final_df

    def get_rdkit_descriptors(self, dataframe: pd.DataFrame, id_col: str, mol_col: str) -> pd.DataFrame:
        """
            Gets a dataframe with RDKit descriptors

            :param dataframe: Pandas dataframe input
            :param id_col: column name in the dataframe that has de chemical identifier
            :param mol_col: column name in the dataframe that contains the RDKit mol object

            :return final_df: initial dataframe with descriptors included
            :return df_descriptor_complete: dataframe only containing rdkit descriptors and chemical identifier
        """

        names=[x[0] for x in Chem.Descriptors._descList]
        calculator=MoleculeDescriptors.MolecularDescriptorCalculator(names)
        desc = [calculator.CalcDescriptors(mol) for mol in dataframe[mol_col].values]
        
        df_descriptor=pd.DataFrame(desc,columns=names,index=dataframe[id_col].values)
        df_descriptor=df_descriptor.drop(columns='Ipc')

        idx, idy = np.where(pd.isnull(df_descriptor))

        not_procesed=list(np.unique(df_descriptor.index[idx]))
        df_descriptor.drop(index=not_procesed,inplace=True)

        df_descriptor.reset_index(inplace=True)

        df_descriptor.rename(columns={'index':id_col},inplace=True)

        ### Handling of problematic rows (infinite or very large numbers)

        problematic_rows_partial = self.find_problematic_rows(df_descriptor.iloc[:, 1:])

        if not problematic_rows_partial.empty:
            # Create a new DataFrame with the original rows
            self.problematic_rows_full = df_descriptor.loc[problematic_rows_partial.index].copy() # .copy() to avoid SettingWithCopyWarning

            # Remove problematic rows from df_descriptor
            df_descriptor = df_descriptor.drop(problematic_rows_partial.index)

        rob=StandardScaler().fit(df_descriptor.iloc[:,1:])
    
        df_descriptor_complete=rob.transform(df_descriptor.iloc[:,1:])
        df_descriptor_complete=pd.DataFrame(np.c_[df_descriptor.iloc[:,0],df_descriptor_complete],index=df_descriptor.index.values,columns=df_descriptor.columns)
        
        final_df = dataframe.merge(df_descriptor_complete, how='left', on=id_col)

        return final_df, df_descriptor_complete
    
    def find_problematic_rows(self, df, threshold=1e15):
        """
        Finds rows containing infinity or values exceeding a threshold.

        Args:
            df (pd.DataFrame): The DataFrame to check.
            threshold (float): The threshold for large values.

        Returns:
            pd.DataFrame: A DataFrame containing the problematic rows.
        """

        inf_mask = np.isinf(df)
        large_value_mask = abs(df) > threshold
        combined_mask = inf_mask | large_value_mask
        problematic_rows = df[combined_mask.any(axis=1)]
        
        return problematic_rows

    def add_descriptors_and_fingerprints(self, morgan_bits: int = None, morgan_radius: int = None):
        """
            Adds RDKit descriptors and FPs into the dataframe

            :param morgan_bits: number of bits of Morgan FPs. If None, 2048 bits are selected.
            :param morgan_radius: radius to select the Morgan FPs. If None, 3 radius is selected

            :return compound_dataframe: dataframe containing all the information plus RDKit descriptors and Morgan FPs
            :return descriptor_dataframe: dataframe containing only the RDKit descriptors plus the chemical identifier
            :return morgan_dataframe: dataframe containing only the Morgan FPs plus the chemical identifier
        """

        # Checks if morgan_bits and morgan_radius are None
        if morgan_bits is None:
            morgan_bits = 2048
        
        if morgan_radius is None:
            morgan_radius = 3

        # Adds canonical SMILES
        self.compound_dataframe.loc[:, 'canon_smiles'] = self.compound_dataframe.loc[:,self.smiles_column].apply(lambda x: self.get_canonical_smiles(x))

        # Adds mol object from canonical SMILES
        self.compound_dataframe.loc[~self.compound_dataframe['canon_smiles'].isna(),'mols_rdkit'] = self.compound_dataframe.loc[~self.compound_dataframe['canon_smiles'].isna(),'canon_smiles'].apply(lambda x: Chem.MolFromSmiles(x))

        # Adds a check for mols_rdkit NaN values
<<<<<<< HEAD
        self.compound_dataframe = self.compound_dataframe.loc[~self.compound_dataframe['mols_rdkit'].isna()]

=======
        self.nan_mols = self.compound_dataframe.loc[self.compound_dataframe['mols_rdkit'].isna()]
        self.compound_dataframe = self.compound_dataframe.loc[~self.compound_dataframe['mols_rdkit'].isna()]
        
>>>>>>> 7ab688d6
        # Adds RDKit Fingerprints for direct bulk similarity
        self.compound_dataframe.loc[~self.compound_dataframe['canon_smiles'].isna(),'fps'] = self.compound_dataframe.loc[~self.compound_dataframe['canon_smiles'].isna(),'mols_rdkit'].apply(lambda x: FingerprintMols.FingerprintMol(x))

        # Adds Morgan Fingerprints for direct bulk similarity
        self.compound_dataframe.loc[~self.compound_dataframe['canon_smiles'].isna(), 'morgan_fps'] = self.compound_dataframe.loc[~self.compound_dataframe['canon_smiles'].isna(),'mols_rdkit'].apply(lambda x: AllChem.GetMorganFingerprintAsBitVect(x,radius=morgan_radius, nBits=morgan_bits))
        
        # Adds RDKit Descriptors for modelling
        self.compound_dataframe, self.descriptor_dataframe = self.get_rdkit_descriptors(self.compound_dataframe, self.molecule_id, 'mols_rdkit')

        # Adds Morgan Fingerprints for modelling
        self.compound_dataframe, self.morgan_dataframe = self.get_morgan_fingerprints_ecfp6(self.compound_dataframe, id_col= self.molecule_id, nbits=morgan_bits, radius=morgan_radius, mol_col='mols_rdkit')<|MERGE_RESOLUTION|>--- conflicted
+++ resolved
@@ -206,14 +206,9 @@
         self.compound_dataframe.loc[~self.compound_dataframe['canon_smiles'].isna(),'mols_rdkit'] = self.compound_dataframe.loc[~self.compound_dataframe['canon_smiles'].isna(),'canon_smiles'].apply(lambda x: Chem.MolFromSmiles(x))
 
         # Adds a check for mols_rdkit NaN values
-<<<<<<< HEAD
-        self.compound_dataframe = self.compound_dataframe.loc[~self.compound_dataframe['mols_rdkit'].isna()]
-
-=======
         self.nan_mols = self.compound_dataframe.loc[self.compound_dataframe['mols_rdkit'].isna()]
         self.compound_dataframe = self.compound_dataframe.loc[~self.compound_dataframe['mols_rdkit'].isna()]
         
->>>>>>> 7ab688d6
         # Adds RDKit Fingerprints for direct bulk similarity
         self.compound_dataframe.loc[~self.compound_dataframe['canon_smiles'].isna(),'fps'] = self.compound_dataframe.loc[~self.compound_dataframe['canon_smiles'].isna(),'mols_rdkit'].apply(lambda x: FingerprintMols.FingerprintMol(x))
 
